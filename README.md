# CDRS [![Build Status](https://travis-ci.org/AlexPikalov/cdrs.svg?branch=master)](https://travis-ci.org/AlexPikalov/cdrs)

**CDRS** is a native Cassandra driver written in [Rust](https://www.rust-lang.org).
The motivation to write it in Rust is a lack of native one.
Existing ones are bindings to C clients.

[Documentation](https://docs.rs/cdrs)

CDRS is under active development at the moment, so API may not be stable.

As well **CDRS** provides tools for [mapping results](#select-query-mapping-results)
into Rust structures It supports 4-th version of [Cassandra protocol](https://github.com/apache/cassandra/blob/trunk/doc/native_protocol_v4.spec).

### Supported features
- [x] lz4 decompression
- [x] snappy decompression
- [x] password authorization
- [x] tracing information
- [x] warning information
- [x] SSL encrypted connection
- [ ] load balancing
- [x] connection pooling

### Frames

#### Request

- [x] STARTUP
- [x] AUTH_RESPONSE
- [x] OPTIONS
- [x] QUERY
- [x] PREPARE
- [x] EXECUTE
<<<<<<< HEAD
- [ ] BATCH
- [x] REGISTER
=======
- [x] BATCH
- [ ] REGISTER
>>>>>>> 33618f55

#### Response

- [x] ERROR
- [x] READY
- [x] AUTHENTICATE
- [x] SUPPORTED
- [x] RESULT (Void)
- [x] RESULT (Rows)
- [x] RESULT (Set_keyspace)
- [x] RESULT (Prepared)
- [x] RESULT (Schema_change)

* - [x] Target KEYSPACE

* - [x] Target TABLE

* - [x] Target TYPE

* - [x] Target FUNCTION

* - [x] Target AGGREGATE
- [x] EVENT
- [x] AUTH_CHALLENGE
- [x] AUTH_SUCCESS

### Examples

#### Creating new connection and authorization

To use password authenticator, just include the one implemented in
`cdrs::authenticators`.

```rust
use cdrs::client::CDRS;
use cdrs::authenticators::PasswordAuthenticator;
use cdrs::transport::Transport;
```

After that you can create a new instance of `CDRS` and establish new connection:

```rust
let authenticator = PasswordAuthenticator::new("user", "pass");
let addr = "127.0.0.1:9042";
let tcp_transport = Transport::new(addr).unwrap();

// pass authenticator and transport into CDRS' constructor
let client = CDRS::new(tcp_transport, authenticator);
use cdrs::compression;
// start session without compression
let mut session = try!(client.start(compression::None));
```

If Server does not require authorization `authenticator` won't be used, but is still
required for the constructor (most probably it will be refactored in future).

#### Creating new encrypted connection

To be able to create SSL-encrypted connection CDRS should be used with
`ssl` feature enabled. Apart of CDRS itself _openssl_ must also be imported.

```toml
[dependencies]
openssl = "0.9.6"

[dependencies.cdrs]
version = "*"
features = ["ssl"]
```

```rust
use cdrs::client::CDRS;
use cdrs::authenticators::PasswordAuthenticator;
use cdrs::transport_ssl::Transport;
use openssl::ssl::{SslConnectorBuilder, SslMethod};
use std::path::Path;
```

After that you can create a new instance of `CDRS` and establish new connection:

```rust
let authenticator = PasswordAuthenticator::new("user", "pass");
let addr = "127.0.0.1:9042";

// here needs to be a path of your SSL certificate
let path = Path::new("./node0.cer.pem");
let mut ssl_connector_builder = SslConnectorBuilder::new(SslMethod::tls()).unwrap();
ssl_connector_builder.builder_mut().set_ca_file(path).unwrap();
let connector = ssl_connector_builder.build();

let ssl_transport = Transport::new(addr, &connector).unwrap();

// pass authenticator and SSL transport into CDRS' constructor
let client = CDRS::new(ssl_transport, authenticator);
```

### Connecting via r2d2 connection pool

There is an option to create [r2d2](https://github.com/sfackler/r2d2) connection pool
of CDRS connections both plain and SSL-encrypted:

```rust
use cdrs::connection_manager::ConnectionManager;

let config = r2d2::Config::builder()
    .pool_size(15)
    .build();
let transport = Transport::new(ADDR).unwrap();
let authenticator = PasswordAuthenticator::new(USER, PASS);
let manager = ConnectionManager::new(transport, authenticator, Compression::None);

let pool = r2d2::Pool::new(config, manager).unwrap();

for _ in 0..20 {
    let pool = pool.clone();
    thread::spawn(move || {
        let conn = pool.get().unwrap();
        // use the connection
        // it will be returned to the pool when it falls out of scope.
    });
}

```

There is a related example.

### Getting supported options

Before session established an application may want to know which options are
supported by a server (for instance to figure out which compression to use).
That's why `CDRS` instance has a method `get_options` which could be called
before session get started. Options are presented as `HashMap<String, Vec<String>>`.

```rust
let options = try!(client.get_options());
```

**This should be called before session started** to let you know which compression
to choose and because session object borrows `CDRS` instance.

#### Using compression

Two types of compression are supported - [snappy](https://code.google.com/p/snappy/)
and [lz4](https://code.google.com/p/lz4/). To use compression just start connection
with desired type:

```rust
// session without compression
let mut session_res = client.start(compression::None);
// session  lz4 compression
let mut session_res = client.start(compression::Lz4);
// v with snappy compression
let mut session_res = client.start(compression::Snappy);
```

#### Query execution

Query execution is provided in scope of Session. So to start executing queries
you need to start Session first.

##### Use Query:

```rust

let create_query: Query = QueryBuilder::new("USE my_namespace;").finalize();
let with_tracing = false;
let with_warnings = false;

match session.query(create_query, with_tracing, with_warnings) {
    Ok(set_keyspace) => {
        // use_keyspace is a result frame of type SetKeyspace
    },
    Err(err) => log!(err)
}
```

##### Create Query:

Creating new table could be performed via `session.query`. In case of success
method return Schema Change frame that contains Change Type, Target and options
that contain namespace and a name of created table.

```rust
use std::default::Default;
use cdrs::query::{Query, QueryBuilder};
use cdrs::consistency::Consistency;

let mut create_query: Query = QueryBuilder::new("CREATE TABLE keyspace.emp (
    empID int,
    deptID int,
    first_name varchar,
    last_name varchar,
    PRIMARY KEY (empID, deptID)
    );")
    .consistency(Consistency::One)
    .finalize();
let with_tracing = false;
let with_warnings = false;

let table_created = session.query(create_query, with_tracing, with_warnings).is_ok();

```

##### Select Query:

As a response to select query CDRS returns a result frame of type Rows with
data items (columns) encoded in Cassandra's way.

```rust
use std::default::Default;
use cdrs::client::Query;
use cdrs::consistency::Consistency;

let select_query: Query = QueryBuilder::new(use_query.clone()).finalize();
let with_tracing = false;
let with_warnings = false;

match session.query(select_query, with_tracing, with_warnings) {
    Ok(res) => println!("Result frame: {:?},\nparsed body: {:?}", res, res.get_body());,
    Err(err) => log!(err)
}
```

##### Select Query (mapping results):

Once CDRS got response to `SELECT` query you can map rows encapsulated within
`Result` frame into Rust values or into `List`, `Map` or `UDT` helper structures
which provide a way to convert wrapped values into plain ones.

As an example let's consider a case when application gets a collection
of messages of following format:

```rust

struct Message {
    pub author: String,
    pub text: String
}

```

To get a collection of messages `Vec<Message>` let's convert a result of query
into collection of rows `Vec<cdrs::types::row::Row>` and then convert each column
into appropriate Rust type:

```rust
use cdrs::error::{Result as CResult};

let res_body = parsed.get_body();
let rows = res_body.into_rows().unwrap();
let messages: Vec<CResult<Message>> = rows
    .iter()
    .map(|row| Message {
        author: row.get_by_name("author").unwrap(),
        text: row.get_by_name("text").unwrap()
    })
    .collect();

```

There is no difference between Cassandra's List and Sets in terms of Rust.
They could be represented as `Vec<T>`. To convert a frame into a structure
that contains a collection of elements do as follows:

```rust

struct Author {
    pub name: String,
    pub messages: Vec<String>
}

//...
use cdrs::error::{Result as CResult};
let res_body = parsed.get_body();
let rows = res_body.into_rows().unwrap();
let messages: Vec<CAuthor> = rows
    .iter()
    .map(|row| {
        let name: String = row.get_by_name("name").unwrap();
        let messages: Vec<String> = row
            // unwrap Option<CResult<T>>, where T implements AsRust
            .get_by_name("messages").unwrap().unwrap()
            .as_rust().unwrap();
        return Author {
            author: name,
            text: messages
        };
    })
    .collect();

```

##### Prepare and execute a query:

Prepare-execute query is also supported:

```rust
  // NOTE: keyspace "keyspace" should already exist
  let create_table_cql = "USE keyspace;".to_string();
  let with_tracing = false;
  let with_warnings = false;

  // prepare a query
  let prepared = session.prepare(create_table_cql, with_tracing, with_warnings)
    .unwrap()
    .get_body()
    .into_prepared()
    .unwrap();

  // execute prepared query
  let execution_params = QueryParamsBuilder::new(Consistency::One).finalize();
  let query_id = prepared.id;
  let executed = session.execute(query_id, execution_params, false, false)
    .unwrap()
    .get_body()
    .into_set_keyspace()
    .unwrap();
```

### License

The MIT License (MIT)

Copyright (c) 2016 Alex Pikalov

Permission is hereby granted, free of charge, to any person obtaining a copy of this software and associated documentation files (the "Software"), to deal in the Software without restriction, including without limitation the rights to use, copy, modify, merge, publish, distribute, sublicense, and/or sell copies of the Software, and to permit persons to whom the Software is furnished to do so, subject to the following conditions:

The above copyright notice and this permission notice shall be included in all copies or substantial portions of the Software.

THE SOFTWARE IS PROVIDED "AS IS", WITHOUT WARRANTY OF ANY KIND, EXPRESS OR IMPLIED, INCLUDING BUT NOT LIMITED TO THE WARRANTIES OF MERCHANTABILITY, FITNESS FOR A PARTICULAR PURPOSE AND NONINFRINGEMENT. IN NO EVENT SHALL THE AUTHORS OR COPYRIGHT HOLDERS BE LIABLE FOR ANY CLAIM, DAMAGES OR OTHER LIABILITY, WHETHER IN AN ACTION OF CONTRACT, TORT OR OTHERWISE, ARISING FROM, OUT OF OR IN CONNECTION WITH THE SOFTWARE OR THE USE OR OTHER DEALINGS IN THE SOFTWARE.<|MERGE_RESOLUTION|>--- conflicted
+++ resolved
@@ -31,13 +31,8 @@
 - [x] QUERY
 - [x] PREPARE
 - [x] EXECUTE
-<<<<<<< HEAD
-- [ ] BATCH
+- [x] BATCH
 - [x] REGISTER
-=======
-- [x] BATCH
-- [ ] REGISTER
->>>>>>> 33618f55
 
 #### Response
 
