--- conflicted
+++ resolved
@@ -44,30 +44,15 @@
             flags.push(QueryFlags::WithDefaultTimestamp);
         }
 
-<<<<<<< HEAD
-        BodyReqQuery {
-            query: CStringLong::new(query),
-            query_params: QueryParams {
-                consistency,
-                flags,
-                with_names,
-                values,
-                page_size,
-                paging_state,
-                serial_consistency,
-                timestamp,
-            },
-        }
-=======
         BodyReqQuery { query: CStringLong::new(query),
-                       query_params: ParamsReqQuery { consistency: consistency,
-                                                      flags: flags,
-                                                      values: values,
-                                                      page_size: page_size,
-                                                      paging_state: paging_state,
-                                                      serial_consistency: serial_consistency,
-                                                      timestamp: timestamp, }, }
->>>>>>> 6be00c64
+                       query_params: QueryParams { consistency,
+                                                   flags,
+                                                   with_names,
+                                                   values,
+                                                   page_size,
+                                                   paging_state,
+                                                   serial_consistency,
+                                                   timestamp, }, }
     }
 }
 
@@ -80,228 +65,6 @@
     }
 }
 
-<<<<<<< HEAD
-=======
-/// Parameters of Query request.
-#[derive(Debug)]
-pub struct ParamsReqQuery {
-    /// Cassandra consistency level.
-    pub consistency: Consistency,
-    /// Array of query flags.
-    pub flags: Vec<QueryFlags>,
-    /// Array of values.
-    pub values: Option<Vec<Value>>,
-    /// Page size.
-    pub page_size: Option<i32>,
-    /// Array of bytes which represents paging state.
-    pub paging_state: Option<CBytes>,
-    /// Serial `Consistency`.
-    pub serial_consistency: Option<Consistency>,
-    /// Timestamp.
-    pub timestamp: Option<i64>,
-}
-
-impl ParamsReqQuery {
-    /// Sets values of Query request params.
-    pub fn set_values(&mut self, values: Vec<Value>) {
-        self.flags.push(QueryFlags::Value);
-        self.values = Some(values);
-    }
-
-    fn flags_as_byte(&self) -> u8 {
-        self.flags.iter().fold(0, |acc, flag| acc | flag.as_byte())
-    }
-
-    #[allow(dead_code)]
-    fn parse_query_flags(byte: u8) -> Vec<QueryFlags> {
-        let mut flags: Vec<QueryFlags> = vec![];
-
-        if QueryFlags::has_value(byte) {
-            flags.push(QueryFlags::Value);
-        }
-        if QueryFlags::has_skip_metadata(byte) {
-            flags.push(QueryFlags::SkipMetadata);
-        }
-        if QueryFlags::has_page_size(byte) {
-            flags.push(QueryFlags::PageSize);
-        }
-        if QueryFlags::has_with_paging_state(byte) {
-            flags.push(QueryFlags::WithPagingState);
-        }
-        if QueryFlags::has_with_serial_consistency(byte) {
-            flags.push(QueryFlags::WithSerialConsistency);
-        }
-        if QueryFlags::has_with_default_timestamp(byte) {
-            flags.push(QueryFlags::WithDefaultTimestamp);
-        }
-        if QueryFlags::has_with_names_for_values(byte) {
-            flags.push(QueryFlags::WithNamesForValues);
-        }
-
-        flags
-    }
-}
-
-impl IntoBytes for ParamsReqQuery {
-    fn into_cbytes(&self) -> Vec<u8> {
-        let mut v: Vec<u8> = vec![];
-
-        v.extend_from_slice(self.consistency.into_cbytes().as_slice());
-        v.push(self.flags_as_byte());
-        if QueryFlags::has_value(self.flags_as_byte()) {
-            if let Some(ref values) = self.values {
-                v.extend_from_slice(to_short(values.len() as i16).as_slice());
-                for val in values {
-                    v.extend_from_slice(val.into_cbytes().as_slice());
-                }
-            }
-        }
-        if QueryFlags::has_with_paging_state(self.flags_as_byte()) && self.paging_state.is_some() {
-            // XXX clone
-            v.extend_from_slice(self.paging_state
-                                    .clone()
-                                    // unwrap is safe as we've checked that
-                                    // self.paging_state.is_some()
-                                    .unwrap()
-                                    .into_cbytes()
-                                    .as_slice());
-        }
-        if QueryFlags::has_with_serial_consistency(self.flags_as_byte())
-           && self.serial_consistency.is_some()
-        {
-            // XXX clone
-            v.extend_from_slice(self.serial_consistency
-                                    .clone()
-                                    // unwrap is safe as we've checked that
-                                    // self.serial_consistency.is_some()
-                                    .unwrap()
-                                    .into_cbytes()
-                                    .as_slice());
-        }
-        if QueryFlags::has_with_default_timestamp(self.flags_as_byte()) && self.timestamp.is_some()
-        {
-            // unwrap is safe as we've checked that self.timestamp.is_some()
-            v.extend_from_slice(to_bigint(self.timestamp.unwrap()).as_slice());
-        }
-
-        v
-    }
-}
-
-const FLAGS_VALUE: u8 = 0x01;
-const FLAGS_SKIP_METADATA: u8 = 0x02;
-const WITH_PAGE_SIZE: u8 = 0x04;
-const WITH_PAGING_STATE: u8 = 0x08;
-const WITH_SERIAL_CONSISTENCY: u8 = 0x10;
-const WITH_DEFAULT_TIMESTAMP: u8 = 0x20;
-const WITH_NAME_FOR_VALUES: u8 = 0x40;
-
-/// Cassandra Query Flags.
-#[derive(Clone, Debug)]
-pub enum QueryFlags {
-    /// If set indicates that Query Params contains value.
-    Value,
-    /// If set indicates that Query Params does not contain metadata.
-    SkipMetadata,
-    /// If set indicates that Query Params contains page size.
-    PageSize,
-    /// If set indicates that Query Params contains paging state.
-    WithPagingState,
-    /// If set indicates that Query Params contains serial consistency.
-    WithSerialConsistency,
-    /// If set indicates that Query Params contains default timestamp.
-    WithDefaultTimestamp,
-    /// If set indicates that Query Params values are named ones.
-    WithNamesForValues,
-}
-
-impl QueryFlags {
-    #[doc(hidden)]
-    pub fn has_value(byte: u8) -> bool {
-        (byte & FLAGS_VALUE) != 0
-    }
-
-    #[doc(hidden)]
-    pub fn set_value(byte: u8) -> u8 {
-        byte | FLAGS_VALUE
-    }
-
-    #[doc(hidden)]
-    pub fn has_skip_metadata(byte: u8) -> bool {
-        (byte & FLAGS_SKIP_METADATA) != 0
-    }
-
-    #[doc(hidden)]
-    pub fn set_skip_metadata(byte: u8) -> u8 {
-        byte | FLAGS_SKIP_METADATA
-    }
-
-    #[doc(hidden)]
-    pub fn has_page_size(byte: u8) -> bool {
-        (byte & WITH_PAGE_SIZE) != 0
-    }
-
-    #[doc(hidden)]
-    pub fn set_page_size(byte: u8) -> u8 {
-        byte | WITH_PAGE_SIZE
-    }
-
-    #[doc(hidden)]
-    pub fn has_with_paging_state(byte: u8) -> bool {
-        (byte & WITH_PAGING_STATE) != 0
-    }
-
-    #[doc(hidden)]
-    pub fn set_with_paging_state(byte: u8) -> u8 {
-        byte | WITH_PAGING_STATE
-    }
-
-    #[doc(hidden)]
-    pub fn has_with_serial_consistency(byte: u8) -> bool {
-        (byte & WITH_SERIAL_CONSISTENCY) != 0
-    }
-
-    #[doc(hidden)]
-    pub fn set_with_serial_consistency(byte: u8) -> u8 {
-        byte | WITH_SERIAL_CONSISTENCY
-    }
-
-    #[doc(hidden)]
-    pub fn has_with_default_timestamp(byte: u8) -> bool {
-        (byte & WITH_DEFAULT_TIMESTAMP) != 0
-    }
-
-    #[doc(hidden)]
-    pub fn set_with_default_timestamp(byte: u8) -> u8 {
-        byte | WITH_DEFAULT_TIMESTAMP
-    }
-
-    #[doc(hidden)]
-    pub fn has_with_names_for_values(byte: u8) -> bool {
-        (byte & WITH_NAME_FOR_VALUES) != 0
-    }
-
-    #[doc(hidden)]
-    pub fn set_with_names_for_values(byte: u8) -> u8 {
-        byte | WITH_NAME_FOR_VALUES
-    }
-}
-
-impl AsByte for QueryFlags {
-    fn as_byte(&self) -> u8 {
-        match *self {
-            QueryFlags::Value => FLAGS_VALUE,
-            QueryFlags::SkipMetadata => FLAGS_SKIP_METADATA,
-            QueryFlags::PageSize => WITH_PAGE_SIZE,
-            QueryFlags::WithPagingState => WITH_PAGING_STATE,
-            QueryFlags::WithSerialConsistency => WITH_SERIAL_CONSISTENCY,
-            QueryFlags::WithDefaultTimestamp => WITH_DEFAULT_TIMESTAMP,
-            QueryFlags::WithNamesForValues => WITH_NAME_FOR_VALUES,
-        }
-    }
-}
-
->>>>>>> 6be00c64
 // Frame implementation related to BodyReqStartup
 
 impl Frame {
