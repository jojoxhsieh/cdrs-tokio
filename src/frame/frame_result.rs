--- conflicted
+++ resolved
@@ -1,10 +1,6 @@
 use std::io::Cursor;
 
-<<<<<<< HEAD
 use frame::{FromBytes, FromCursor, IntoBytes};
-=======
-use {FromBytes, FromCursor, IntoBytes};
->>>>>>> 6be00c64
 use error;
 use types::*;
 use types::rows::Row;
@@ -82,24 +78,6 @@
                               result_kind: ResultKind)
                               -> error::Result<ResResultBody> {
         Ok(match result_kind {
-<<<<<<< HEAD
-               ResultKind::Void => {
-                   ResResultBody::Void(BodyResResultVoid::from_cursor(&mut cursor)?)
-               }
-               ResultKind::Rows => {
-                   ResResultBody::Rows(BodyResResultRows::from_cursor(&mut cursor)?)
-               }
-               ResultKind::SetKeyspace => {
-                   ResResultBody::SetKeyspace(BodyResResultSetKeyspace::from_cursor(&mut cursor)?)
-               }
-               ResultKind::Prepared => {
-                   ResResultBody::Prepared(BodyResResultPrepared::from_cursor(&mut cursor)?)
-               }
-               ResultKind::SchemaChange => {
-                   ResResultBody::SchemaChange(SchemaChange::from_cursor(&mut cursor)?)
-               }
-           })
-=======
             ResultKind::Void => ResResultBody::Void(BodyResResultVoid::from_cursor(&mut cursor)?),
             ResultKind::Rows => ResResultBody::Rows(BodyResResultRows::from_cursor(&mut cursor)?),
             ResultKind::SetKeyspace => {
@@ -112,7 +90,6 @@
                 ResResultBody::SchemaChange(SchemaChange::from_cursor(&mut cursor)?)
             }
         })
->>>>>>> 6be00c64
     }
 
     /// It converts body into `Vec<Row>` if body's type is `Row` and returns `None` otherwise.
@@ -618,13 +595,12 @@
             // v4 or v5
             CInt::from_cursor(&mut cursor)?
         };
-        let pk_index_results: Vec<Option<i16>> =
-            (0..pk_count).map(|_| {
-                             cursor_next_value(&mut cursor, SHORT_LEN as u64)
+        let pk_index_results: Vec<Option<i16>> = (0..pk_count).map(|_| {
+            cursor_next_value(&mut cursor, SHORT_LEN as u64)
                     .ok()
                     .and_then(|b| try_i16_from_bytes(b.as_slice()).ok())
-                         })
-                         .collect();
+        })
+                                                              .collect();
 
         let pk_indexes: Vec<i16> = if pk_index_results.iter().any(Option::is_none) {
             return Err("pk indexes error".into());
