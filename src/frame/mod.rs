//! `frame` module contains general Frame functionality.
use types::to_n_bytes;
pub use frame::traits::*;
use frame::frame_response::ResponseBody;
use compression::Compression;
use uuid::Uuid;

/// Number of stream bytes in accordance to protocol.
pub const STREAM_LEN: usize = 2;
/// Number of body length bytes in accordance to protocol.
pub const LENGTH_LEN: usize = 4;

pub mod events;
pub mod frame_auth_challenge;
pub mod frame_auth_response;
pub mod frame_auth_success;
pub mod frame_authenticate;
pub mod frame_batch;
pub mod frame_error;
pub mod frame_event;
pub mod frame_execute;
pub mod frame_options;
pub mod frame_prepare;
pub mod frame_query;
pub mod frame_ready;
pub mod frame_register;
pub mod frame_response;
pub mod frame_result;
pub mod frame_startup;
pub mod frame_supported;
pub mod parser;
pub mod traits;

use error;

#[derive(Debug)]
pub struct Frame {
    pub version: Version,
    pub flags: Vec<Flag>,
    pub opcode: Opcode,
    pub stream: u16,
    pub body: Vec<u8>,
    pub tracing_id: Option<Uuid>,
    pub warnings: Vec<String>,
}

impl Frame {
    pub fn get_body(&self) -> error::Result<ResponseBody> {
        ResponseBody::from(self.body.as_slice(), &self.opcode)
    }

    pub fn tracing_id(&self) -> &Option<Uuid> {
        &self.tracing_id
    }

    pub fn warnings(&self) -> &Vec<String> {
        &self.warnings
    }

    pub fn encode_with(self, compressor: Compression) -> error::Result<Vec<u8>> {
        let mut v = vec![];

        let version_bytes = self.version.as_byte();
        let flag_bytes = Flag::many_to_cbytes(&self.flags);
        let opcode_bytes = self.opcode.as_byte();
        let encoded_body = try!(compressor.encode(self.body));
        let body_len = encoded_body.len();

        v.push(version_bytes);
        v.push(flag_bytes);
        v.extend_from_slice(to_n_bytes(self.stream as u64, STREAM_LEN).as_slice());
        v.push(opcode_bytes);
        v.extend_from_slice(to_n_bytes(body_len as u64, LENGTH_LEN).as_slice());
        v.extend_from_slice(encoded_body.as_slice());

        Ok(v)
    }
}

impl<'a> IntoBytes for Frame {
    fn into_cbytes(&self) -> Vec<u8> {
        let mut v = vec![];

        let version_bytes = self.version.as_byte();
        let flag_bytes = Flag::many_to_cbytes(&self.flags);
        let opcode_bytes = self.opcode.as_byte();
        let body_len = self.body.len();

        v.push(version_bytes);
        v.push(flag_bytes);
        v.extend_from_slice(to_n_bytes(self.stream as u64, STREAM_LEN).as_slice());
        v.push(opcode_bytes);
        v.extend_from_slice(to_n_bytes(body_len as u64, LENGTH_LEN).as_slice());
        v.extend_from_slice(self.body.as_slice());

        v
    }
}

/// Frame's version
#[derive(Debug, PartialEq)]
pub enum Version {
    Request,
    Response,
}

impl Version {
    /// Number of bytes that represent Cassandra frame's version.
    pub const BYTE_LENGTH: usize = 1;

    /// It returns an actual Cassandra request frame version that CDRS can work with.
    /// This version is based on selected feature - on of `v3`, `v4` or `v5`.
    fn request_version() -> u8 {
        if cfg!(feature = "v3") {
            0x03
        } else if cfg!(feature = "v4") || cfg!(feature = "v5") {
            0x04
        } else {
            panic!("{}",
                   "Protocol version is not supported. CDRS should be run with protocol feature \
                    set to v3, v4 or v5");
        }
    }

    /// It returns an actual Cassandra response frame version that CDRS can work with.
    /// This version is based on selected feature - on of `v3`, `v4` or `v5`.
    fn response_version() -> u8 {
        if cfg!(feature = "v3") {
            0x83
        } else if cfg!(feature = "v4") || cfg!(feature = "v5") {
            0x84
        } else {
            panic!("{}",
                   "Protocol version is not supported. CDRS should be run with protocol feature \
                    set to v3, v4 or v5");
        }
    }
}

impl AsByte for Version {
    fn as_byte(&self) -> u8 {
        match self {
            &Version::Request => Version::request_version(),
            &Version::Response => Version::response_version(),
        }
    }
}

impl From<Vec<u8>> for Version {
    fn from(v: Vec<u8>) -> Version {
        if v.len() != Self::BYTE_LENGTH {
            error!("Unexpected Cassandra verion. Should has {} byte(-s), got {:?}",
<<<<<<< HEAD
                   Self::BYTE_LENGTH,
                   v);
            panic!("Unexpected Cassandra verion. Should has {} byte(-s), got {:?}",
                   Self::BYTE_LENGTH,
                   v);
=======
                   VERSION_LEN, v);
            panic!("Unexpected Cassandra verion. Should has {} byte(-s), got {:?}",
                   VERSION_LEN, v);
>>>>>>> 6be00c64
        }
        let version = v[0];
        let req = Version::request_version();
        let res = Version::response_version();

        if version == req {
            Version::Request
        } else if version == res {
            Version::Response
        } else {
            error!("Unexpected Cassandra version {:?}, either {:?} or {:?} is expected",
                   version, req, res);
            panic!("Unexpected Cassandra version {:?}, either {:?} or {:?} is expected",
                   version, req, res);
        }
    }
}

/// Frame's flag
// Is not implemented functionality. Only Igonore works for now
#[derive(Debug, PartialEq)]
pub enum Flag {
    Compression,
    Tracing,
    CustomPayload,
    Warning,
    Ignore,
}

impl Flag {
    /// Number of flag bytes in accordance to protocol.
    const BYTE_LENGTH: usize = 1;

    /// It returns selected flags collection.
    pub fn get_collection(flags: u8) -> Vec<Flag> {
        let mut found_flags: Vec<Flag> = vec![];

        if Flag::has_compression(flags) {
            found_flags.push(Flag::Compression);
        }

        if Flag::has_tracing(flags) {
            found_flags.push(Flag::Tracing);
        }

        if Flag::has_custom_payload(flags) {
            found_flags.push(Flag::CustomPayload);
        }

        if Flag::has_warning(flags) {
            found_flags.push(Flag::Warning);
        }

        found_flags
    }

    /// The method converts a serie of `Flag`-s into a single byte.
    pub fn many_to_cbytes(flags: &Vec<Flag>) -> u8 {
        flags.iter()
             .fold(Flag::Ignore.as_byte(), |acc, f| {
                 acc | f.as_byte()
             })
    }

    /// Indicates if flags contains `Flag::Compression`
    pub fn has_compression(flags: u8) -> bool {
        (flags & Flag::Compression.as_byte()) > 0
    }

    /// Indicates if flags contains `Flag::Tracing`
    pub fn has_tracing(flags: u8) -> bool {
        (flags & Flag::Tracing.as_byte()) > 0
    }

    /// Indicates if flags contains `Flag::CustomPayload`
    pub fn has_custom_payload(flags: u8) -> bool {
        (flags & Flag::CustomPayload.as_byte()) > 0
    }

    /// Indicates if flags contains `Flag::Warning`
    pub fn has_warning(flags: u8) -> bool {
        (flags & Flag::Warning.as_byte()) > 0
    }
}

impl AsByte for Flag {
    fn as_byte(&self) -> u8 {
        match self {
            &Flag::Compression => 0x01,
            &Flag::Tracing => 0x02,
            &Flag::CustomPayload => 0x04,
            &Flag::Warning => 0x08,
            &Flag::Ignore => 0x00,
            // assuming that ingoring value whould be other than [0x01, 0x02, 0x04, 0x08]
        }
    }
}

impl From<u8> for Flag {
    fn from(f: u8) -> Flag {
        match f {
            0x01 => Flag::Compression,
            0x02 => Flag::Tracing,
            0x04 => Flag::CustomPayload,
            0x08 => Flag::Warning,
            _ => Flag::Ignore, // ignore by specification
        }
    }
}

#[derive(Debug, PartialEq)]
pub enum Opcode {
    Error,
    Startup,
    Ready,
    Authenticate,
    Options,
    Supported,
    Query,
    Result,
    Prepare,
    Execute,
    Register,
    Event,
    Batch,
    AuthChallenge,
    AuthResponse,
    AuthSuccess,
}

impl Opcode {
    // Number of opcode bytes in accordance to protocol.
    pub const BYTE_LENGTH: usize = 1;
}

impl AsByte for Opcode {
    fn as_byte(&self) -> u8 {
        match self {
            &Opcode::Error => 0x00,
            &Opcode::Startup => 0x01,
            &Opcode::Ready => 0x02,
            &Opcode::Authenticate => 0x03,
            &Opcode::Options => 0x05,
            &Opcode::Supported => 0x06,
            &Opcode::Query => 0x07,
            &Opcode::Result => 0x08,
            &Opcode::Prepare => 0x09,
            &Opcode::Execute => 0x0A,
            &Opcode::Register => 0x0B,
            &Opcode::Event => 0x0C,
            &Opcode::Batch => 0x0D,
            &Opcode::AuthChallenge => 0x0E,
            &Opcode::AuthResponse => 0x0F,
            &Opcode::AuthSuccess => 0x10,
        }
    }
}

impl From<u8> for Opcode {
    fn from(b: u8) -> Opcode {
        match b {
            0x00 => Opcode::Error,
            0x01 => Opcode::Startup,
            0x02 => Opcode::Ready,
            0x03 => Opcode::Authenticate,
            0x05 => Opcode::Options,
            0x06 => Opcode::Supported,
            0x07 => Opcode::Query,
            0x08 => Opcode::Result,
            0x09 => Opcode::Prepare,
            0x0A => Opcode::Execute,
            0x0B => Opcode::Register,
            0x0C => Opcode::Event,
            0x0D => Opcode::Batch,
            0x0E => Opcode::AuthChallenge,
            0x0F => Opcode::AuthResponse,
            0x10 => Opcode::AuthSuccess,
            _ => unreachable!(),
        }
    }
}

#[cfg(test)]
mod tests {
    use super::*;
    use AsByte;

    #[test]
    #[cfg(not(feature = "v3"))]
    fn test_frame_version_as_byte() {
        let request_version = Version::Request;
        assert_eq!(request_version.as_byte(), 0x04);
        let response_version = Version::Response;
        assert_eq!(response_version.as_byte(), 0x84);
    }

    #[test]
    #[cfg(feature = "v3")]
    fn test_frame_version_as_byte_v3() {
        let request_version = Version::Request;
        assert_eq!(request_version.as_byte(), 0x03);
        let response_version = Version::Response;
        assert_eq!(response_version.as_byte(), 0x83);
    }

    #[test]
    #[cfg(not(feature = "v3"))]
    fn test_frame_version_from() {
        let request: Vec<u8> = vec![0x04];
        assert_eq!(Version::from(request), Version::Request);
        let response: Vec<u8> = vec![0x84];
        assert_eq!(Version::from(response), Version::Response);
    }

    #[test]
    #[cfg(feature = "v3")]
    fn test_frame_version_from_v3() {
        let request: Vec<u8> = vec![0x03];
        assert_eq!(Version::from(request), Version::Request);
        let response: Vec<u8> = vec![0x83];
        assert_eq!(Version::from(response), Version::Response);
    }

    #[test]
    fn test_flag_from() {
        assert_eq!(Flag::from(0x01 as u8), Flag::Compression);
        assert_eq!(Flag::from(0x02 as u8), Flag::Tracing);
        assert_eq!(Flag::from(0x04 as u8), Flag::CustomPayload);
        assert_eq!(Flag::from(0x08 as u8), Flag::Warning);
        // rest should be interpreted as Ignore
        assert_eq!(Flag::from(0x10 as u8), Flag::Ignore);
        assert_eq!(Flag::from(0x31 as u8), Flag::Ignore);
    }

    #[test]
    fn test_flag_as_byte() {
        assert_eq!(Flag::Compression.as_byte(), 0x01);
        assert_eq!(Flag::Tracing.as_byte(), 0x02);
        assert_eq!(Flag::CustomPayload.as_byte(), 0x04);
        assert_eq!(Flag::Warning.as_byte(), 0x08);
    }

    #[test]
    fn test_flag_has_x() {
        assert!(Flag::has_compression(0x01));
        assert!(!Flag::has_compression(0x02));

        assert!(Flag::has_tracing(0x02));
        assert!(!Flag::has_tracing(0x01));

        assert!(Flag::has_custom_payload(0x04));
        assert!(!Flag::has_custom_payload(0x02));

        assert!(Flag::has_warning(0x08));
        assert!(!Flag::has_warning(0x01));
    }

    #[test]
    fn test_flag_many_to_cbytes() {
        let all = vec![Flag::Compression,
                       Flag::Tracing,
                       Flag::CustomPayload,
                       Flag::Warning];
        assert_eq!(Flag::many_to_cbytes(&all), 1 | 2 | 4 | 8);
        let some = vec![Flag::Compression, Flag::Warning];
        assert_eq!(Flag::many_to_cbytes(&some), 1 | 8);
        let one = vec![Flag::Compression];
        assert_eq!(Flag::many_to_cbytes(&one), 1);
    }

    #[test]
    fn test_flag_get_collection() {
        let all = vec![Flag::Compression,
                       Flag::Tracing,
                       Flag::CustomPayload,
                       Flag::Warning];
        assert_eq!(Flag::get_collection(1 | 2 | 4 | 8), all);
        let some = vec![Flag::Compression, Flag::Warning];
        assert_eq!(Flag::get_collection(1 | 8), some);
        let one = vec![Flag::Compression];
        assert_eq!(Flag::get_collection(1), one);
    }

    #[test]
    fn test_opcode_as_byte() {
        assert_eq!(Opcode::Error.as_byte(), 0x00);
        assert_eq!(Opcode::Startup.as_byte(), 0x01);
        assert_eq!(Opcode::Ready.as_byte(), 0x02);
        assert_eq!(Opcode::Authenticate.as_byte(), 0x03);
        assert_eq!(Opcode::Options.as_byte(), 0x05);
        assert_eq!(Opcode::Supported.as_byte(), 0x06);
        assert_eq!(Opcode::Query.as_byte(), 0x07);
        assert_eq!(Opcode::Result.as_byte(), 0x08);
        assert_eq!(Opcode::Prepare.as_byte(), 0x09);
        assert_eq!(Opcode::Execute.as_byte(), 0x0A);
        assert_eq!(Opcode::Register.as_byte(), 0x0B);
        assert_eq!(Opcode::Event.as_byte(), 0x0C);
        assert_eq!(Opcode::Batch.as_byte(), 0x0D);
        assert_eq!(Opcode::AuthChallenge.as_byte(), 0x0E);
        assert_eq!(Opcode::AuthResponse.as_byte(), 0x0F);
        assert_eq!(Opcode::AuthSuccess.as_byte(), 0x10);
    }

    #[test]
    fn test_opcode_from() {
        assert_eq!(Opcode::from(0x00), Opcode::Error);
        assert_eq!(Opcode::from(0x01), Opcode::Startup);
        assert_eq!(Opcode::from(0x02), Opcode::Ready);
        assert_eq!(Opcode::from(0x03), Opcode::Authenticate);
        assert_eq!(Opcode::from(0x05), Opcode::Options);
        assert_eq!(Opcode::from(0x06), Opcode::Supported);
        assert_eq!(Opcode::from(0x07), Opcode::Query);
        assert_eq!(Opcode::from(0x08), Opcode::Result);
        assert_eq!(Opcode::from(0x09), Opcode::Prepare);
        assert_eq!(Opcode::from(0x0A), Opcode::Execute);
        assert_eq!(Opcode::from(0x0B), Opcode::Register);
        assert_eq!(Opcode::from(0x0C), Opcode::Event);
        assert_eq!(Opcode::from(0x0D), Opcode::Batch);
        assert_eq!(Opcode::from(0x0E), Opcode::AuthChallenge);
        assert_eq!(Opcode::from(0x0F), Opcode::AuthResponse);
        assert_eq!(Opcode::from(0x10), Opcode::AuthSuccess);
    }
}<|MERGE_RESOLUTION|>--- conflicted
+++ resolved
@@ -150,17 +150,11 @@
     fn from(v: Vec<u8>) -> Version {
         if v.len() != Self::BYTE_LENGTH {
             error!("Unexpected Cassandra verion. Should has {} byte(-s), got {:?}",
-<<<<<<< HEAD
                    Self::BYTE_LENGTH,
                    v);
             panic!("Unexpected Cassandra verion. Should has {} byte(-s), got {:?}",
                    Self::BYTE_LENGTH,
                    v);
-=======
-                   VERSION_LEN, v);
-            panic!("Unexpected Cassandra verion. Should has {} byte(-s), got {:?}",
-                   VERSION_LEN, v);
->>>>>>> 6be00c64
         }
         let version = v[0];
         let req = Version::request_version();
@@ -221,8 +215,8 @@
     pub fn many_to_cbytes(flags: &Vec<Flag>) -> u8 {
         flags.iter()
              .fold(Flag::Ignore.as_byte(), |acc, f| {
-                 acc | f.as_byte()
-             })
+            acc | f.as_byte()
+        })
     }
 
     /// Indicates if flags contains `Flag::Compression`
