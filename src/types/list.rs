use std::net::IpAddr;
use uuid::Uuid;
use frame::frame_result::{ColType, ColTypeOptionValue, ColTypeOption};
use types::{CBytes, AsRust};
use types::data_serialization_types::*;
use types::map::Map;
use types::udt::UDT;
use error::{Result, Error};

// TODO: consider using pointers to ColTypeOption and Vec<CBytes> instead of owning them.
#[derive(Debug)]
pub struct List {
    /// column spec of the list, i.e. id should be List as it's a list and value should contain
    /// a type of list items.
    metadata: ColTypeOption,
    data: Vec<CBytes>,
}

impl List {
    pub fn new(data: Vec<CBytes>, metadata: ColTypeOption) -> List {
        List {
            metadata: metadata,
            data: data,
        }
    }

    fn map<T, F>(&self, f: F) -> Vec<T>
        where F: FnMut(&CBytes) -> T
    {
        self.data.iter().map(f).collect()
    }
}

impl AsRust<Vec<Vec<u8>>> for List {
    /// Converts cassandra list of blobs into Rust `Vec<Vec<u8>>`
    fn as_rust(&self) -> Result<Vec<Vec<u8>>> {
        match self.metadata.value {
            Some(ColTypeOptionValue::CList(ref type_option)) => {
                match type_option.id {
                    // XXX unwrap
                    ColType::Blob => Ok(self.map(|bytes| decode_blob(bytes.as_plain()).unwrap())),
                    _ => unreachable!(),
                }
            }
            Some(ColTypeOptionValue::CSet(ref type_option)) => {
                match type_option.id {
                    ColType::Blob => Ok(self.map(|bytes| decode_blob(bytes.as_plain()).unwrap())),
                    _ => unreachable!(),
                }
            }
            _ => unreachable!(),
        }
    }
}

<<<<<<< HEAD
=======
macro_rules! list_as_rust {
    ($($into_type:tt)*) => (
        impl AsRust<Vec<$($into_type)*>> for List {
            fn as_rust(&self) -> Result<Vec<$($into_type)*>> {
                match self.metadata.value {
                    Some(ColTypeOptionValue::CList(ref type_option)) |
                    Some(ColTypeOptionValue::CSet(ref type_option)) => {
                        let type_option_ref = type_option.as_ref();
                        // XXX unwrap
                        let convert = self
                            .map(|bytes| as_rust!(type_option_ref, bytes, $($into_type)*).unwrap());

                        Ok(convert)
                    },
                    _ => Err(Error::General(format!("Invalid conversion. \
                            Cannot convert {:?} into List (valid types: List, Set).",
                            self.metadata.value)))
                }
            }
        }
    );
}

>>>>>>> 918fc514
list_as_rust!(String);
list_as_rust!(bool);
list_as_rust!(i64);
list_as_rust!(i32);
list_as_rust!(i16);
list_as_rust!(i8);
list_as_rust!(f64);
list_as_rust!(f32);
list_as_rust!(IpAddr);
list_as_rust!(Uuid);
list_as_rust!(List);
list_as_rust!(Map);
list_as_rust!(UDT);<|MERGE_RESOLUTION|>--- conflicted
+++ resolved
@@ -53,32 +53,6 @@
     }
 }
 
-<<<<<<< HEAD
-=======
-macro_rules! list_as_rust {
-    ($($into_type:tt)*) => (
-        impl AsRust<Vec<$($into_type)*>> for List {
-            fn as_rust(&self) -> Result<Vec<$($into_type)*>> {
-                match self.metadata.value {
-                    Some(ColTypeOptionValue::CList(ref type_option)) |
-                    Some(ColTypeOptionValue::CSet(ref type_option)) => {
-                        let type_option_ref = type_option.as_ref();
-                        // XXX unwrap
-                        let convert = self
-                            .map(|bytes| as_rust!(type_option_ref, bytes, $($into_type)*).unwrap());
-
-                        Ok(convert)
-                    },
-                    _ => Err(Error::General(format!("Invalid conversion. \
-                            Cannot convert {:?} into List (valid types: List, Set).",
-                            self.metadata.value)))
-                }
-            }
-        }
-    );
-}
-
->>>>>>> 918fc514
 list_as_rust!(String);
 list_as_rust!(bool);
 list_as_rust!(i64);
